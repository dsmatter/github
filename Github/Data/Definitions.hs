--- conflicted
+++ resolved
@@ -556,17 +556,12 @@
 
 instance NFData Code
 
-<<<<<<< HEAD
-data Content = ContentFile ContentData | ContentDirectory [ContentData]
- deriving (Show, Data, Typeable, Eq, Ord, Generic)
-
-instance NFData Content
-=======
 data Content
   = ContentFile ContentFileData
   | ContentDirectory [ContentItem]
- deriving (Show, Data, Typeable, Eq, Ord)
->>>>>>> ad3d86c4
+ deriving (Show, Data, Typeable, Eq, Ord, Generic)
+
+instance NFData Content
 
 data ContentFileData = ContentFileData {
    contentFileInfo :: ContentInfo
